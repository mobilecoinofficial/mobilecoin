--- conflicted
+++ resolved
@@ -23,12 +23,8 @@
 
 aead = "0.3"
 digest = { version = "0.9", default-features = false }
-<<<<<<< HEAD
 displaydoc = { version = "0.1.7", default-features = false }
-=======
-failure = { version = "0.1.5", default-features = false, features = ["derive"] }
 prost = { version = "0.6.1", default-features = false, features = ["prost-derive"] }
->>>>>>> a3f67538
 rand_core = "0.5"
 serde = { version = "1.0", default-features = false, features = ["alloc"] }
 
