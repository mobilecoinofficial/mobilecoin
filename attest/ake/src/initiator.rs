// Copyright (c) 2018-2020 MobileCoin Inc.

//! Initiator-specific transition functions

use crate::{
    error::Error,
    event::{
        AuthRequestOutput, AuthResponseInput, AuthResponseOutput, ClientInitiate, NodeInitiate,
    },
    mealy::Transition,
    state::{AuthPending, Ready, Start},
};
use aead::{AeadMut, NewAead};
use digest::{BlockInput, Digest, FixedOutput, Reset, Update};
use mc_attest_core::{VerificationReport, VerificationReportData, Verifier};
use mc_crypto_keys::Kex;
use mc_crypto_noise::{
    HandshakeIX, HandshakeNX, HandshakeOutput, HandshakePattern, HandshakeState, HandshakeStatus,
    NoiseCipher, ProtocolName,
};
use prost::Message;
use rand_core::{CryptoRng, RngCore};

/// Helper function to create the output for an initiate
fn parse_handshake_output<Handshake, KexAlgo, Cipher, DigestType>(
    output: HandshakeOutput<KexAlgo, Cipher, DigestType>,
) -> Result<
    (
        AuthPending<KexAlgo, Cipher, DigestType>,
        AuthRequestOutput<Handshake, KexAlgo, Cipher, DigestType>,
    ),
    Error,
>
where
    Handshake: HandshakePattern,
    KexAlgo: Kex,
    Cipher: AeadMut + NewAead + NoiseCipher + Sized,
    DigestType: BlockInput + Clone + Default + Digest + FixedOutput + Update + Reset,
{
    match output.status {
        HandshakeStatus::InProgress(state) => Ok((
            AuthPending::new(state),
            AuthRequestOutput::<Handshake, KexAlgo, Cipher, DigestType>::from(output.payload),
        )),
        HandshakeStatus::Complete(_output) => Err(Error::EarlyHandshakeComplete),
    }
}

/// Start + ClientInitiate => AuthPending + AuthRequestOutput
impl<KexAlgo, Cipher, DigestType>
    Transition<
        AuthPending<KexAlgo, Cipher, DigestType>,
        ClientInitiate<KexAlgo, Cipher, DigestType>,
        AuthRequestOutput<HandshakeNX, KexAlgo, Cipher, DigestType>,
    > for Start
where
    KexAlgo: Kex,
    Cipher: AeadMut + NewAead + NoiseCipher + Sized,
    DigestType: BlockInput + Clone + Default + Digest + FixedOutput + Update + Reset,
    ProtocolName<HandshakeNX, KexAlgo, Cipher, DigestType>: AsRef<str>,
{
    type Error = Error;

    fn try_next<R: CryptoRng + RngCore>(
        self,
        csprng: &mut R,
        mut _input: ClientInitiate<KexAlgo, Cipher, DigestType>,
    ) -> Result<
        (
            AuthPending<KexAlgo, Cipher, DigestType>,
            AuthRequestOutput<HandshakeNX, KexAlgo, Cipher, DigestType>,
        ),
        Self::Error,
    > {
        let handshake_state = HandshakeState::new(
            true,
            ProtocolName::<HandshakeNX, KexAlgo, Cipher, DigestType>::default(),
            self.responder_id.as_ref(),
            None,
            None,
            None,
            None,
        )
        .map_err(Error::HandshakeInit)?;

        parse_handshake_output(
            handshake_state
                .write_message(csprng, &[])
                .map_err(Error::HandshakeWrite)?,
        )
    }
}

/// Start + NodeInitiate => AuthPending + AuthRequestOutput
impl<KexAlgo, Cipher, DigestType>
    Transition<
        AuthPending<KexAlgo, Cipher, DigestType>,
        NodeInitiate<KexAlgo, Cipher, DigestType>,
        AuthRequestOutput<HandshakeIX, KexAlgo, Cipher, DigestType>,
    > for Start
where
    KexAlgo: Kex,
    Cipher: AeadMut + NewAead + NoiseCipher + Sized,
    DigestType: BlockInput + Clone + Default + Digest + FixedOutput + Update + Reset,
    ProtocolName<HandshakeIX, KexAlgo, Cipher, DigestType>: AsRef<str>,
{
    type Error = Error;

    fn try_next<R: CryptoRng + RngCore>(
        self,
        csprng: &mut R,
        mut input: NodeInitiate<KexAlgo, Cipher, DigestType>,
    ) -> Result<
        (
            AuthPending<KexAlgo, Cipher, DigestType>,
            AuthRequestOutput<HandshakeIX, KexAlgo, Cipher, DigestType>,
        ),
        Self::Error,
    > {
        let handshake_state = HandshakeState::new(
            true,
            ProtocolName::<HandshakeIX, KexAlgo, Cipher, DigestType>::default(),
            self.responder_id.as_ref(),
            Some(input.local_identity),
            None,
            None,
            None,
        )
        .map_err(Error::HandshakeInit)?;

<<<<<<< HEAD
        // FIXME: MCC-1702
        let serialized_report =
            serialize(&input.ias_report).map_err(|_e| Error::ReportSerialization)?;
=======
        let mut serialized_report = Vec::with_capacity(input.ias_report.encoded_len());
        input
            .ias_report
            .encode(&mut serialized_report)
            .expect("Invariants failure, encoded_len insufficient to encode IAS report");
>>>>>>> a3f67538

        parse_handshake_output(
            handshake_state
                .write_message(csprng, &serialized_report)
                .map_err(Error::HandshakeWrite)?,
        )
    }
}

/// AuthPending + AuthResponseInput => Ready + VerificationReportData
impl<KexAlgo, Cipher, DigestType>
    Transition<Ready<Cipher>, AuthResponseOutput, VerificationReportData>
    for AuthPending<KexAlgo, Cipher, DigestType>
where
    KexAlgo: Kex,
    Cipher: AeadMut + NewAead + NoiseCipher + Sized,
    DigestType: BlockInput + Clone + Default + Digest + FixedOutput + Update + Reset,
{
    type Error = Error;

    fn try_next<R: CryptoRng + RngCore>(
        self,
        _csprng: &mut R,
        mut input: AuthResponseInput,
    ) -> Result<(Ready<Cipher>, VerificationReportData), Self::Error> {
        let output = self
            .state
            .read_message(input.as_ref())
            .map_err(Error::HandshakeRead)?;
        match output.status {
            HandshakeStatus::InProgress(_state) => Err(Error::HandshakeNotComplete),
            HandshakeStatus::Complete(result) => {
<<<<<<< HEAD
                let remote_report: VerificationReport =
                    deserialize(&output.payload).map_err(|_e| Error::ReportDeserialization)?;
                let report_data = input.verifier.verify(&remote_report)?;
=======
                let remote_report = VerificationReport::decode(output.payload.as_slice())
                    .map_err(|_e| Error::ReportDeserialization)?;
                remote_report.verify(
                    self.trust_anchors,
                    None,
                    None,
                    None,
                    QuoteSignType::Linkable,
                    self.allow_debug,
                    &self.expected_measurements,
                    self.expected_product_id,
                    self.expected_minimum_svn,
                    &result
                        .remote_identity
                        .as_ref()
                        .ok_or(Error::MissingRemoteIdentity)?
                        .map_bytes(|bytes| {
                            ReportDataMask::try_from(bytes).map_err(|_| Error::BadRemoteIdentity)
                        })?,
                )?;
>>>>>>> a3f67538
                Ok((
                    Ready {
                        writer: result.initiator_cipher,
                        reader: result.responder_cipher,
                        binding: result.channel_binding,
                    },
                    report_data,
                ))
            }
        }
    }
}<|MERGE_RESOLUTION|>--- conflicted
+++ resolved
@@ -128,17 +128,11 @@
         )
         .map_err(Error::HandshakeInit)?;
 
-<<<<<<< HEAD
-        // FIXME: MCC-1702
-        let serialized_report =
-            serialize(&input.ias_report).map_err(|_e| Error::ReportSerialization)?;
-=======
         let mut serialized_report = Vec::with_capacity(input.ias_report.encoded_len());
         input
             .ias_report
             .encode(&mut serialized_report)
             .expect("Invariants failure, encoded_len insufficient to encode IAS report");
->>>>>>> a3f67538
 
         parse_handshake_output(
             handshake_state
@@ -171,32 +165,9 @@
         match output.status {
             HandshakeStatus::InProgress(_state) => Err(Error::HandshakeNotComplete),
             HandshakeStatus::Complete(result) => {
-<<<<<<< HEAD
-                let remote_report: VerificationReport =
-                    deserialize(&output.payload).map_err(|_e| Error::ReportDeserialization)?;
-                let report_data = input.verifier.verify(&remote_report)?;
-=======
                 let remote_report = VerificationReport::decode(output.payload.as_slice())
                     .map_err(|_e| Error::ReportDeserialization)?;
-                remote_report.verify(
-                    self.trust_anchors,
-                    None,
-                    None,
-                    None,
-                    QuoteSignType::Linkable,
-                    self.allow_debug,
-                    &self.expected_measurements,
-                    self.expected_product_id,
-                    self.expected_minimum_svn,
-                    &result
-                        .remote_identity
-                        .as_ref()
-                        .ok_or(Error::MissingRemoteIdentity)?
-                        .map_bytes(|bytes| {
-                            ReportDataMask::try_from(bytes).map_err(|_| Error::BadRemoteIdentity)
-                        })?,
-                )?;
->>>>>>> a3f67538
+                let report_data = input.verifier.verify(&remote_report)?;
                 Ok((
                     Ready {
                         writer: result.initiator_cipher,
