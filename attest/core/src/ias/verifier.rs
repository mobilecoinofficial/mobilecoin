--- conflicted
+++ resolved
@@ -532,14 +532,6 @@
 
         let report_data = VerificationReportData::try_from(report)?;
 
-<<<<<<< HEAD
-        #[cfg(test)]
-        {
-            extern crate std;
-
-            std::eprintln!("{:?}", self);
-        }
-
         if (self.and_verifiers.is_empty()
             || self
                 .and_verifiers
@@ -555,21 +547,6 @@
         } else {
             Err(Error::Verification(report_data))
         }
-=======
-        if self
-            .or_verifiers
-            .iter()
-            .any(|verifier| verifier.verify(&report_data))
-            && self
-                .and_verifiers
-                .iter()
-                .all(|verifier| verifier.verify(&report_data))
-        {
-            Ok(report_data)
-        } else {
-            Err(Error::Verification(report_data))
-        }
->>>>>>> 6ceac762
     }
 }
 
